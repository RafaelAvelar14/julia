--- conflicted
+++ resolved
@@ -1340,10 +1340,7 @@
 {
     uv_stream_t *s = jl_current_output_stream();
     while (ml != NULL) {
-<<<<<<< HEAD
         jl_printf(s, "%s", name);
-=======
-        ios_printf(s, "%s", name);
         if (ml->tvars != jl_null) {
             if (jl_is_typevar(ml->tvars)) {
                 ios_putc('{', s); jl_show((jl_value_t*)ml->tvars);
@@ -1353,7 +1350,6 @@
                 jl_show_tuple(ml->tvars, '{', '}', 0);
             }
         }
->>>>>>> 9159bd26
         jl_show((jl_value_t*)ml->sig);
         if (ml->func == NULL)  {
             // mark dummy cache entries
